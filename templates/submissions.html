<!DOCTYPE html>
<html lang="en">
<head>
    <meta charset="UTF-8">
    <meta name="viewport" content="width=device-width, initial-scale=1.0">
    <title>Submissions - Recipe Rumble</title>
    <link rel="stylesheet" href="https://cdn.jsdelivr.net/npm/bootstrap@4.6.2/dist/css/bootstrap.min.css" integrity="sha384-xOolHFLEh07PJGoPkLv1IbcEPTNtaed2xpHsD9ESMhqIYd0nLMwNLD69Npy4HI+N" crossorigin="anonymous">
    <link href="https://stackpath.bootstrapcdn.com/font-awesome/4.7.0/css/font-awesome.min.css" rel="stylesheet" integrity="sha384-wvfXpqpZZVQGK6TAh5PVlGOfQNHSoD2xbE+QkPxCAFlNEevoEH3Sl0sibVcOQVnN" crossorigin="anonymous">
    <style>
        .timer-pulse {
            animation: pulse 1.5s infinite ease-in-out;
        }
        @keyframes pulse {
            0% { opacity: 1; }
            50% { opacity: 0.7; }
            100% { opacity: 1; }
        }
        .submission-card img {
            max-height: 250px;
            object-fit: cover;
        }
    </style>
</head>
<body class="d-flex flex-column vh-100 bg-light">
    <nav class="navbar navbar-expand-lg navbar-dark bg-primary sticky-top shadow-sm">
        <div class="container">
            <a class="navbar-brand font-weight-bold" href="{{ url_for('index') }}">Recipe Rumble</a>
            <button class="navbar-toggler" type="button" data-toggle="collapse" data-target="#navbarNav" aria-controls="navbarNav" aria-expanded="false" aria-label="Toggle navigation">
                <span class="navbar-toggler-icon"></span>
            </button>
            <div class="collapse navbar-collapse" id="navbarNav">
                <ul class="navbar-nav ml-auto">
                    <li class="nav-item">
                        <a class="nav-link" href="{{ url_for('index') }}">Home</a>
                    </li>
                    <li class="nav-item active">
                        <a class="nav-link" href="{{ url_for('submissions') }}">Submissions <span class="sr-only">(current)</span></a>
                    </li>
                    <li class="nav-item">
                        <a class="nav-link" href="{{ url_for('leaderboard') }}">Leaderboard</a>
                    </li>
<<<<<<< HEAD
                    {% if session.get('role') == 'admin' %}
=======
                    {% if user['role'] == 'admin' %}
>>>>>>> a1a27e07
                    <li class="nav-item">
                        <a class="nav-link" href="{{ url_for('admin') }}">Admin Dashboard</a>
                    </li>
                    {% endif %}
                    <li class="nav-item">
                        <a class="nav-link" href="{{ url_for('logout') }}">Logout</a>
                    </li>
                </ul>
            </div>
        </div>
    </nav>

    <main class="container py-4 flex-grow-1">
<<<<<<< HEAD
        {% if user %}
        <h2 class="h2 font-weight-semibold text-primary mb-3">Welcome, {{ user.username }} <span class="text-muted small">(Points: {{ user.points }})</span></h2>
        {% endif %}
=======
        <h2 class="h2 font-weight-semibold text-primary mb-3">Welcome, {{ user['username'] }} <span class="text-muted small">(Points: {{ user['points'] }})</span></h2>
>>>>>>> a1a27e07
        
        {% with messages = get_flashed_messages(with_categories=true) %}
            {% if messages %}
                {% for category, message in messages %}
                    {% set alert_type = 'danger' %}
                    {% if category == 'success' %}{% set alert_type = 'success' %}{% endif %}
                    <div class="alert alert-{{ alert_type }} alert-dismissible fade show" role="alert">
                        {{ message }}
                        <button type="button" class="close" data-dismiss="alert" aria-label="Close">
                            <span aria-hidden="true">&times;</span>
                        </button>
                    </div>
                {% endfor %}
            {% endif %}
        {% endwith %}

        <h3 class="h3 font-weight-semibold text-secondary mb-3">Submissions{% if recipe %} for <span class="text-info">{{ recipe['title'] }}</span>{% endif %}</h3>

        {% if recipe and status != 'inactive' %}
            <p class="text-info font-weight-semibold mb-3">
                <strong>{% if status == 'submission' %}Submission{% else %}Voting{% endif %} Time Remaining:</strong> 
                <span id="timer" data-timer="{{ recipe['posted_at'] | safe }}" class="badge badge-pill badge-light text-info p-2 timer-pulse">Loading...</span>
            </p>

<<<<<<< HEAD
            {% if user_voted %} {# Assumes user_voted is passed to context by the route #}
                <div class="alert alert-success mb-3"><i class="fa fa-check-circle"></i> You have already voted for this recipe.</div>
            {% elif session.get('role') == 'admin' %}
=======
            {% if user_voted %}
                <div class="alert alert-success mb-3"><i class="fa fa-check-circle"></i> You have already voted for this recipe.</div>
            {% elif user['role'] == 'admin' %}
>>>>>>> a1a27e07
                <div class="alert alert-warning mb-3"><i class="fa fa-info-circle"></i> Admins cannot vote.</div>
            {% endif %}

            <div id="submissions-container" class="row">
                {% for submission in submissions %}
                    <div class="col-md-6 col-lg-4 mb-4">
                        <div class="card h-100 shadow-sm submission-card">
                            {% if submission['image_base64'] %}
                                <img src="data:image/jpeg;base64,{{ submission['image_base64'] }}" alt="Submission {{ submission['submission_id'] }}" class="card-img-top">
                            {% else %}
                                <div class="card-img-top bg-secondary text-white d-flex align-items-center justify-content-center" style="height: 250px;">
                                    <span class="h3">No Image</span>
                                </div>
                            {% endif %}
                            <div class="card-body d-flex flex-column">
                                <p class="card-text small text-muted mb-2">Submission ID: {{ submission['submission_id'] }}</p>
<<<<<<< HEAD
                                {# Assumes user_voted is passed to context by the route #}
                                {% if not user_voted and session.get('role') != 'admin' %}
=======
                                {% if not user_voted and user['role'] != 'admin' %}
>>>>>>> a1a27e07
                                    <div class="mt-auto"> {# Pushes button to the bottom if card body is taller #}
                                    {% if status == 'voting' %}
                                        <a href="{{ url_for('vote', submission_id=submission['submission_id']) }}" class="btn btn-primary btn-block"><i class="fa fa-thumbs-up"></i> Vote</a>
                                    {% else %}
                                        <button class="btn btn-outline-secondary btn-block" disabled>Vote (during voting period)</button>
                                    {% endif %}
                                    </div>
                                {% endif %}
                            </div>
                        </div>
                    </div>
                {% else %} {# Added else for the loop in case there are no submissions #}
                <div class="col-12">
                    <p class="text-muted">No submissions yet for this recipe.</p>
                </div>
                {% endfor %}
            </div>
        {% else %}
            <p class="text-muted">No active recipe or submission period is not active.</p>
        {% endif %}
    </main>

    <footer class="bg-dark text-white p-3 text-center mt-auto">
        <p class="mb-0">&copy; 2025 Recipe Rumble</p>
    </footer>

    <script src="https://cdn.jsdelivr.net/npm/jquery@3.5.1/dist/jquery.slim.min.js" integrity="sha384-DfXdz2htPH0lsSSs5nCTpuj/zy4C+OGpamoFVy38MVBnE+IbbVYUew+OrCXaRkfj" crossorigin="anonymous"></script>
    <script src="https://cdn.jsdelivr.net/npm/bootstrap@4.6.2/dist/js/bootstrap.bundle.min.js" integrity="sha384-Fy6S3B9q64WdZWQUiU+q4/2Lc9npb8tCaSX9FK7E8HnRr0Jz8D6OP9dO5Vg3Q9ct" crossorigin="anonymous"></script>
    {% if recipe and status != 'inactive' %}
        <script>
            document.addEventListener('DOMContentLoaded', function() {
                try {
                    console.log('Timer script started');
                    const timerElement = document.getElementById('timer');
                    const postedAtStr = timerElement.getAttribute('data-timer');
                    console.log('posted_at value:', postedAtStr);
                    const postedAt = new Date(postedAtStr);
                    if (isNaN(postedAt.getTime())) {
                        console.error('Invalid date format for posted_at:', postedAtStr);
                        timerElement.textContent = 'Timer unavailable';
                        return;
                    }
                    console.log('Valid postedAt:', postedAt);
                    const submissionEnd = new Date(postedAt.getTime() + 4 * 24 * 60 * 60 * 1000); // 4 days
                    const votingEnd = new Date(submissionEnd.getTime() + 3 * 24 * 60 * 60 * 1000); // 3 days
                    const isSubmission = '{{ status }}' === 'submission';
                    const endTime = isSubmission ? submissionEnd : votingEnd;
                    const initialTimeLeft = {{ time_left }}; // Server-side time left in ms
                    const startTime = Date.now();
                    function updateTimer() {
                        const elapsed = Date.now() - startTime;
                        const timeLeft = Math.max(0, initialTimeLeft - elapsed);
                        if (timeLeft <= 0) {
                            console.log('Period ended:', isSubmission ? 'Submission' : 'Voting');
                            document.getElementById('submissions-container').style.display = 'none';
                            timerElement.textContent = isSubmission ? 'Submission period ended' : 'Voting period ended';
                            return;
                        }
                        const days = Math.floor(timeLeft / (1000 * 60 * 60 * 24));
                        const hours = Math.floor((timeLeft % (1000 * 60 * 60 * 24)) / (1000 * 60 * 60));
                        const minutes = Math.floor((timeLeft % (1000 * 60 * 60)) / (1000 * 60));
                        const seconds = Math.floor((timeLeft % (1000 * 60)) / 1000);
                        timerElement.textContent = `${days}d ${hours}h ${minutes}m ${seconds}s`;
                        console.log('Timer updated:', timerElement.textContent);
                    }
                    updateTimer();
                    setInterval(updateTimer, 1000);
                } catch (e) {
                    console.error('Error initializing timer:', e);
                    document.getElementById('timer').textContent = 'Timer error';
                }
            });
        </script>
    {% endif %}
</body>
</html><|MERGE_RESOLUTION|>--- conflicted
+++ resolved
@@ -39,11 +39,8 @@
                     <li class="nav-item">
                         <a class="nav-link" href="{{ url_for('leaderboard') }}">Leaderboard</a>
                     </li>
-<<<<<<< HEAD
-                    {% if session.get('role') == 'admin' %}
-=======
+
                     {% if user['role'] == 'admin' %}
->>>>>>> a1a27e07
                     <li class="nav-item">
                         <a class="nav-link" href="{{ url_for('admin') }}">Admin Dashboard</a>
                     </li>
@@ -57,14 +54,9 @@
     </nav>
 
     <main class="container py-4 flex-grow-1">
-<<<<<<< HEAD
-        {% if user %}
-        <h2 class="h2 font-weight-semibold text-primary mb-3">Welcome, {{ user.username }} <span class="text-muted small">(Points: {{ user.points }})</span></h2>
-        {% endif %}
-=======
+
         <h2 class="h2 font-weight-semibold text-primary mb-3">Welcome, {{ user['username'] }} <span class="text-muted small">(Points: {{ user['points'] }})</span></h2>
->>>>>>> a1a27e07
-        
+       
         {% with messages = get_flashed_messages(with_categories=true) %}
             {% if messages %}
                 {% for category, message in messages %}
@@ -88,15 +80,9 @@
                 <span id="timer" data-timer="{{ recipe['posted_at'] | safe }}" class="badge badge-pill badge-light text-info p-2 timer-pulse">Loading...</span>
             </p>
 
-<<<<<<< HEAD
-            {% if user_voted %} {# Assumes user_voted is passed to context by the route #}
-                <div class="alert alert-success mb-3"><i class="fa fa-check-circle"></i> You have already voted for this recipe.</div>
-            {% elif session.get('role') == 'admin' %}
-=======
             {% if user_voted %}
                 <div class="alert alert-success mb-3"><i class="fa fa-check-circle"></i> You have already voted for this recipe.</div>
             {% elif user['role'] == 'admin' %}
->>>>>>> a1a27e07
                 <div class="alert alert-warning mb-3"><i class="fa fa-info-circle"></i> Admins cannot vote.</div>
             {% endif %}
 
@@ -113,12 +99,7 @@
                             {% endif %}
                             <div class="card-body d-flex flex-column">
                                 <p class="card-text small text-muted mb-2">Submission ID: {{ submission['submission_id'] }}</p>
-<<<<<<< HEAD
-                                {# Assumes user_voted is passed to context by the route #}
-                                {% if not user_voted and session.get('role') != 'admin' %}
-=======
                                 {% if not user_voted and user['role'] != 'admin' %}
->>>>>>> a1a27e07
                                     <div class="mt-auto"> {# Pushes button to the bottom if card body is taller #}
                                     {% if status == 'voting' %}
                                         <a href="{{ url_for('vote', submission_id=submission['submission_id']) }}" class="btn btn-primary btn-block"><i class="fa fa-thumbs-up"></i> Vote</a>
